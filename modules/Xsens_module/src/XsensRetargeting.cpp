--- conflicted
+++ resolved
@@ -232,46 +232,28 @@
     {
         for (unsigned j = 0; j < m_actuatedDOFs; j++)
         {
-<<<<<<< HEAD
             newJointValues(j) = tmpHumanNewJointValues->get(m_humanToRobotMap[j]).asDouble();
-            //            yInfo() << newJointValues(j);
             if (std::abs(newJointValues(j) - m_jointValues(j)) < m_jointDiffThreshold)
             {
+                if (j == 0)
+                {
+                    yInfo() << "joint [0]: " << m_robotJointsListNames[0]
+                            << " : new: " << newJointValues(0) << " , old: " << m_jointValues(0);
+                }
                 m_jointValues(j) = newJointValues(j);
             } else
             {
-                yWarning() << "spike in data: joint : " << j << " , " << m_robotJointsListNames[j]
-                           << " ; old data: " << m_jointValues(j)
-                           << " ; new data:" << newJointValues(j);
+                yWarning() << "spike in data: joint[ " << j << " ] " << m_robotJointsListNames[j]
+                           << ", old data: " << m_jointValues(j)
+                           << " , new data:" << newJointValues(j);
             }
         }
-        yInfo() << "joint [0]: " << m_robotJointsListNames[0] << " : " << newJointValues(0) << " , "
-                << m_jointValues(0);
+
     } else
     {
         yInfo()
             << "[XsensRetargeting::getJointValues] Whole Body Retargeting Module is Running ...";
         m_firstIteration = false;
-=======
-             newJointValues(j) = tmpHumanNewJointValues->get(m_humanToRobotMap[j]).asDouble();
-             if( std::abs(newJointValues(j)-m_jointValues(j)) <m_jointDiffThreshold   )
-             {
-		if(j==0)
-                {yInfo()<<"joint [0]: "<<m_robotJointsListNames[0]<<" : new: " <<newJointValues(0)<<" , old: "<<m_jointValues(0);}
-                 m_jointValues(j)=newJointValues(j);  
-             }
-             else
-             {
-                  yWarning()<< "spike in data: joint[ "<<j<<" ] "<<m_robotJointsListNames[j]<<", old data: "<<m_jointValues(j)<<" , new data:"<<newJointValues(j);
-             }
-         }
-
-     }
-     else
-     {
-        yInfo()<<"[XsensRetargeting::getJointValues] Whole Body Retargeting Module is Running ...";
-        m_firstIteration=false;
->>>>>>> 20837cff
         for (unsigned j = 0; j < m_actuatedDOFs; j++)
         {
             newJointValues(j) = tmpHumanNewJointValues->get(m_humanToRobotMap[j]).asDouble();
@@ -282,27 +264,6 @@
         yInfo() << "joint [0]: " << m_robotJointsListNames[0] << " : " << newJointValues(0) << " , "
                 << m_jointValues(0);
     }
-
-    //     yInfo() << "b";
-
-    //    yarp::sig::Vector humanjointsValueD=desiredHumanJoints->get(0).asDouble();
-    //    yInfo()<<"humanjointsValueS: " <<humanjointsValueS;
-    //    std::vector<double> humanJointValues=split(humanjointsValueS," ");
-
-    //    yInfo()<<"1: "<<m_jointValues[0]<<" ,2: "<<m_jointValues[1]<<" , "<<m_jointValues[2];
-
-    //    m_tock =std::chrono::duration_cast< std::chrono::milliseconds
-    //    >(std::chrono::system_clock::now().time_since_epoch()); yDebug() << "---------- >rate: "<<
-    //    (m_tock-m_tick).count() << "ms";
-
-    //    m_tick =std::chrono::duration_cast< std::chrono::milliseconds
-    //    >(std::chrono::system_clock::now().time_since_epoch());
-
-    // for( unsigned i=0;i<m_actuatedDOFs;i++)
-    // m_jointValues(i)=humanJointValues[m_humanToRobotMap[i]];
-
-    //    yInfo() << "c";
-
     return true;
 }
 
@@ -333,22 +294,11 @@
     getJointValues();
 
     // DEL probably this check here in every step
-<<<<<<< HEAD
     if (m_wholeBodyHumanJointsPort.isClosed())
     {
         yError() << "[XsensRetargeting::updateModule] m_wholeBodyHumanJointsPort port is closed";
         return false;
     }
-=======
-/*    if(m_wholeBodyHumanJointsPort.isClosed()) {
-        yError() << "[XsensRetargeting::updateModule] m_wholeBodyHumanJointsPort port is closed";
-        return false;
-    }
-*/
-    yarp::sig::Vector& refValues = m_wholeBodyHumanSmoothedJointsPort.prepare();
-    getSmoothedJointValues(refValues);
-    m_wholeBodyHumanSmoothedJointsPort.write();
->>>>>>> 20837cff
 
     if (!m_firstIteration)
     {
