--- conflicted
+++ resolved
@@ -1,5 +1,6 @@
 # walking-teleoperation
-<<<<<<< HEAD
+
+This repository contains software related to walking and teleoperation. 
 
 The whole-body teleoperation architecture is shown as follows.
 The human user receives visual feedback from the robot environment by streaming the robot camera images through the _Oculus Headset_.
@@ -12,9 +13,6 @@
 
 
 Software related to walking and teleoperation. 
-=======
-This repository contains software related to walking and teleoperation. 
->>>>>>> 60b449e6
 
 The suite includes:
 
